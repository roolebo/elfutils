<<<<<<< HEAD
2009-04-29  Ulrich Drepper  <drepper@redhat.com>

	* elflint.c (check_symtab): Add tests of st_other field.
=======
2009-04-19  Roland McGrath  <roland@redhat.com>

	* configure.ac (eu_version): Round down here, not in version.h macros.

2009-04-17  Roland McGrath  <roland@redhat.com>

	* configure.ac (eu_version): Compute number 1000 times larger,
	let $PACKAGE_VERSION be x.y.z as well as x.y (implied x.y.0).
>>>>>>> a7cb532d

2009-01-23  Roland McGrath  <roland@redhat.com>

	* configure.ac (zlib check): Check for gzdirect, need zlib >= 1.2.2.3.

	* configure.ac (__thread check): Use AC_LINK_IFELSE, in case of
	building with compiler support but no working runtime support.

2009-01-22  Ulrich Drepper  <drepper@redhat.com>

	* Makefile.am (rpm): The tarball is now bzip2-compressed.

2009-01-10  Ulrich Drepper  <drepper@redhat.com>

	* configure.ac: Require gcc with TLS support.
	Rename USE_TLS to USE_LOCKS.  The option is renamed to
	--enable-thread-safety.

2009-01-08  Roland McGrath  <roland@redhat.com>

	* configure.ac (eu_ZIPLIB): Moved to m4/zip.am.

2009-01-05  Roland McGrath  <roland@redhat.com>

	* configure.ac (eu_ZIPLIB): New macro.
	Use it to test for -lz, -lbz2, set .am ZLIB, BZLIB, zip_LIBS.

2008-12-30  Ulrich Drepper  <drepper@redhat.com>

	* configure.ac: We need automake 1.8 now.

2008-12-24  Roland McGrath  <roland@redhat.com>

	* configure.ac: Use automake flags dist-bzip2 no-dist-gzip,
	distribute only in .tar.bz2 form now.

2008-12-16  Roland McGrath  <roland@redhat.com>

	* Makefile.am (pkginclude_HEADERS): New variable, install version.h.
	* configure.ac: Create it, substituting @eu_version@ with
	PACKAGE_VERSION canonicalized to four digits of decimal.

2008-08-25  Roland McGrath  <roland@redhat.com>

	* configure.ac (--enable-tls): Set AM_CONDITIONAL USE_TLS too.

2008-08-21  Roland McGrath  <roland@redhat.com>

	* configure.ac (AH_BOTTOM): Emit #include <eu-config.h> and
	move the contents to lib/eu-config.h instead of keeping them here.

2007-12-20  Ulrich Drepper  <drepper@redhat.com>

	* configure.ac: Add support for --enable-debugpred.
	Update likely/unlikely macros for it.

2007-06-05  Ulrich Drepper  <drepper@redhat.com>

	* Makefile.am: Remove traces of mini builds.
	* configure.ac: Don't use libelf-po/POTFILES.in as config file
	anymore.

2007-05-16  Roland McGrath  <roland@redhat.com>

	* configure.ac (AM_INIT_AUTOMAKE): Use -Wno-portability.

2006-11-02  Roland McGrath  <roland@redhat.com>

	* Makefile.am (EXTRA_DIST): Add EXCEPTION file.

2006-08-29  Roland McGrath  <roland@redhat.com>

	* configure.ac: Use AM_MAINTAINER_MODE.

2006-07-12  Ulrich Drepper  <drepper@redhat.com>

	* configure.ac (internal_function): Don't use internal visibility.

2006-07-05  Ulrich Drepper  <drepper@redhat.com>

	* configure.ac: Add dummy automake conditional to get dependencies
	for non-generic linker right.  See src/Makefile.am.

2005-11-18  Roland McGrath  <roland@redhat.com>

	* Makefile.am (DISTCHECK_CONFIGURE_FLAGS): New variable.

2005-11-16  Roland McGrath  <roland@redhat.com>

	* configure.ac: Define HAVE_LIBASM and STANDALONE conditionals.
	In config.h, define ELFUTILS_HEADER macro.

2005-11-15  Roland McGrath  <roland@redhat.com>

	* Makefile.am (all_SUBDIRS): Add backends.
	* configure.ac: Write backends/Makefile.

	* configure.ac: Add --enable-tests-rpath option.

2005-09-16  Roland McGrath  <roland@redhat.com>

	* configure.ac (ALLOW_UNALIGNED) [__ia64__ || __alpha__]:
	Don't set it, since on IA64 you get error messages for unaligned
	accesses, and on Alpha it's at least very slow.

2005-08-29  Ulrich Drepper  <drepper@redhat.com>

	* configure.ac: Fix GCOV make condition generation.

2005-08-28  Ulrich Drepper  <drepper@redhat.com>

	* configure.ac: Add --enable-gcov option.

2005-08-06  Ulrich Drepper  <drepper@redhat.com>

	* configure.ac: Add --enable-gprof option.

2005-07-27  Roland McGrath  <roland@redhat.com>

	* Makefile.am (all_SUBDIRS): Put libdwfl before libdw.

2005-07-21  Roland McGrath  <roland@redhat.com>

	* configure.ac: Take --enable-libebl-subdir=DIR to set LIBEBL_SUBDIR.

2005-06-01  Roland McGrath  <roland@redhat.com>

	* Makefile.am (all_SUBDIRS): Add libdwfl.
	* configure.ac: Write libdwfl/Makefile.

2005-05-19  Roland McGrath  <roland@redhat.com>

	* configure.ac [AH_BOTTOM] (INTDECL, _INTDECL): New macros.

2005-05-10  Ulrich Drepper  <drepper@redhat.com>

	* configure.ac: Define MODVERSION in config.h.

2005-02-22  Ulrich Drepper  <drepper@redhat.com>

	* Makefile.am (all_SUBDIRS): Don't add doc subdir for now.
	* configure.ac: Don't use doc subdir for now.

2005-02-15  Ulrich Drepper  <drepper@redhat.com>

	* configure.ac: Remove AM_GNU_GETTEXT use.  Use only AM_PO_SUBDIRS.

2005-02-06  Ulrich Drepper  <drepper@redhat.com>

	* configure.ac (AM_INIT_AUTOMAKE): Removed dist-bzip2.

	* Makefile.am (EXTRA_DIST): Remove splint.rc.
	* splint.rc: Removed.

2004-09-25  Ulrich Drepper  <drepper@redhat.com>

	* configure.ac: Make compile with gcc 4.0.

2004-03-06  Ulrich Drepper  <drepper@redhat.com>

	* configure.ac: Use AS_HELP_STRING where applicable.

2004-01-23  Ulrich Drepper  <drepper@redhat.com>

	* configure.ac: Check for C99 compiler.

	* configure.ac: Change locking macros in config.h to at least
	evaluate the parameter.  Define base_cpu to none for generic linker.

2004-01-21  Ulrich Drepper  <drepper@redhat.com>

	* configure.ac: Print error message in case --disable-generic is
	used if no linker support for the architecture is available.

2004-01-18  Ulrich Drepper  <drepper@redhat.com>

	* configure.ac: Dont generate libebl-po/Makefile.in,
	libdw-po/Makefile.in, libasm-po/Makefile.in.

	* Makefile.am (all_SUBDIRS): Remove libebl-po, libdw-po, libasm-po.

2004-01-17  Ulrich Drepper  <drepper@redhat.com>

	* configure.ac: Pretty printing of help message.

	* configure.ac: Move AC_SYS_LARGEFILE test to the front.

	* configure.ac: Add --enable-mudflap option.

2004-01-17  Ulrich Drepper  <drepper@redhat.com>

	* configure.ac: Major cleanups.  Use aux dir.
	* config.guess: Moved to new config subdir.
	* config.rpath: Likewise.
	* config.sub: Likewise.
	* depcomp: Likewise.
	* install-sh: Likewise.
	* missing: Likewise.
	* mkinstalldirs: Likewise.
	* Makefile.am (mini_SUBDIRS): Add config.
	(EXTRA_DIST): Remove config.rpath.

	* configure.ac: Add AC_REVISION.

	* configure.ac: Add --enable-mudflap option.

2004-01-11  Ulrich Drepper  <drepper@redhat.com>

	* configure.ac: Drop libdwarf directory.  Add libdw-po.
	* Makefile.am (all_SUBDIRS): Likewise.
	* elfutils.spec: Don't distribute anything from libdwarf.

2004-01-05  Ulrich Drepper  <drepper@redhat.com>

	* Makefile.am: Support separate libelf built.

	* elfutils.spec.in: Create separata elfutils-libelf-devel package.
	Install libdw DSOs.

	* configure.ac (AC_CONFIG_SRCDIR): Use libelf/libelf.h as the file
	name.

2003-08-13  Ulrich Drepper  <drepper@redhat.com>

	* elfutils.spec.in: Remove references to libebl.so.

2003-08-11  Ulrich Drepper  <drepper@redhat.com>

	* Moved to CVS archive.

2000-08-25  Ulrich Drepper  <drepper@redhat.com>

	* The beginning.  See the NEWS file for the time being.<|MERGE_RESOLUTION|>--- conflicted
+++ resolved
@@ -1,8 +1,7 @@
-<<<<<<< HEAD
 2009-04-29  Ulrich Drepper  <drepper@redhat.com>
 
 	* elflint.c (check_symtab): Add tests of st_other field.
-=======
+
 2009-04-19  Roland McGrath  <roland@redhat.com>
 
 	* configure.ac (eu_version): Round down here, not in version.h macros.
@@ -11,7 +10,6 @@
 
 	* configure.ac (eu_version): Compute number 1000 times larger,
 	let $PACKAGE_VERSION be x.y.z as well as x.y (implied x.y.0).
->>>>>>> a7cb532d
 
 2009-01-23  Roland McGrath  <roland@redhat.com>
 
